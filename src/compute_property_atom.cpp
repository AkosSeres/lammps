// clang-format off
/* ----------------------------------------------------------------------
   LAMMPS - Large-scale Atomic/Molecular Massively Parallel Simulator
   https://www.lammps.org/, Sandia National Laboratories
   Steve Plimpton, sjplimp@sandia.gov

   Copyright (2003) Sandia Corporation.  Under the terms of Contract
   DE-AC04-94AL85000 with Sandia Corporation, the U.S. Government retains
   certain rights in this software.  This software is distributed under
   the GNU General Public License.

   See the README file in the top-level LAMMPS directory.
------------------------------------------------------------------------- */

#include "compute_property_atom.h"

#include "arg_info.h"
#include "atom.h"
#include "atom_vec.h"
#include "atom_vec_body.h"
#include "atom_vec_ellipsoid.h"
#include "atom_vec_line.h"
#include "atom_vec_tri.h"
#include "comm.h"
#include "domain.h"
#include "error.h"
#include "math_extra.h"
#include "memory.h"
#include "update.h"

#include <cmath>
#include <cstring>

using namespace LAMMPS_NS;

/* ---------------------------------------------------------------------- */

ComputePropertyAtom::ComputePropertyAtom(LAMMPS *lmp, int narg, char **arg) :
  Compute(lmp, narg, arg),
  index(nullptr), colindex(nullptr), pack_choice(nullptr)
{
  if (narg < 4) error->all(FLERR,"Illegal compute property/atom command");

  peratom_flag = 1;
  nvalues = narg - 3;
  if (nvalues == 1) size_peratom_cols = 0;
  else size_peratom_cols = nvalues;

  // parse input values
  // customize a new keyword by adding to if statement

  pack_choice = new FnPtrPack[nvalues];
  index = new int[nvalues];
  colindex = new int[nvalues];

  int i;
  for (int iarg = 3; iarg < narg; iarg++) {
    i = iarg-3;

    if (strcmp(arg[iarg],"id") == 0) {
      pack_choice[i] = &ComputePropertyAtom::pack_id;
    } else if (strcmp(arg[iarg],"mol") == 0) {
      if (!atom->molecule_flag)
        error->all(FLERR,"Compute property/atom for "
                   "atom property that isn't allocated");
      pack_choice[i] = &ComputePropertyAtom::pack_molecule;
    } else if (strcmp(arg[iarg],"proc") == 0) {
      pack_choice[i] = &ComputePropertyAtom::pack_proc;
    } else if (strcmp(arg[iarg],"type") == 0) {
      pack_choice[i] = &ComputePropertyAtom::pack_type;
    } else if (strcmp(arg[iarg],"mass") == 0) {
      pack_choice[i] = &ComputePropertyAtom::pack_mass;

    } else if (strcmp(arg[iarg],"x") == 0) {
      pack_choice[i] = &ComputePropertyAtom::pack_x;
    } else if (strcmp(arg[iarg],"y") == 0) {
      pack_choice[i] = &ComputePropertyAtom::pack_y;
    } else if (strcmp(arg[iarg],"z") == 0) {
      pack_choice[i] = &ComputePropertyAtom::pack_z;
    } else if (strcmp(arg[iarg],"xs") == 0) {
      if (domain->triclinic)
        pack_choice[i] = &ComputePropertyAtom::pack_xs_triclinic;
      else pack_choice[i] = &ComputePropertyAtom::pack_xs;
    } else if (strcmp(arg[iarg],"ys") == 0) {
      if (domain->triclinic)
        pack_choice[i] = &ComputePropertyAtom::pack_ys_triclinic;
      else pack_choice[i] = &ComputePropertyAtom::pack_ys;
    } else if (strcmp(arg[iarg],"zs") == 0) {
      if (domain->triclinic)
        pack_choice[i] = &ComputePropertyAtom::pack_zs_triclinic;
      else pack_choice[i] = &ComputePropertyAtom::pack_zs;
    } else if (strcmp(arg[iarg],"xu") == 0) {
      if (domain->triclinic)
        pack_choice[i] = &ComputePropertyAtom::pack_xu_triclinic;
      else pack_choice[i] = &ComputePropertyAtom::pack_xu;
    } else if (strcmp(arg[iarg],"yu") == 0) {
      if (domain->triclinic)
        pack_choice[i] = &ComputePropertyAtom::pack_yu_triclinic;
      else pack_choice[i] = &ComputePropertyAtom::pack_yu;
    } else if (strcmp(arg[iarg],"zu") == 0) {
      if (domain->triclinic)
        pack_choice[i] = &ComputePropertyAtom::pack_zu_triclinic;
      else pack_choice[i] = &ComputePropertyAtom::pack_zu;
    } else if (strcmp(arg[iarg],"ix") == 0) {
      pack_choice[i] = &ComputePropertyAtom::pack_ix;
    } else if (strcmp(arg[iarg],"iy") == 0) {
      pack_choice[i] = &ComputePropertyAtom::pack_iy;
    } else if (strcmp(arg[iarg],"iz") == 0) {
      pack_choice[i] = &ComputePropertyAtom::pack_iz;

    } else if (strcmp(arg[iarg],"vx") == 0) {
      pack_choice[i] = &ComputePropertyAtom::pack_vx;
    } else if (strcmp(arg[iarg],"vy") == 0) {
      pack_choice[i] = &ComputePropertyAtom::pack_vy;
    } else if (strcmp(arg[iarg],"vz") == 0) {
      pack_choice[i] = &ComputePropertyAtom::pack_vz;
    } else if (strcmp(arg[iarg],"fx") == 0) {
      pack_choice[i] = &ComputePropertyAtom::pack_fx;
    } else if (strcmp(arg[iarg],"fy") == 0) {
      pack_choice[i] = &ComputePropertyAtom::pack_fy;
    } else if (strcmp(arg[iarg],"fz") == 0) {
      pack_choice[i] = &ComputePropertyAtom::pack_fz;

    } else if (strcmp(arg[iarg],"q") == 0) {
      if (!atom->q_flag)
        error->all(FLERR,"Compute property/atom for atom property that isn't allocated");
      pack_choice[i] = &ComputePropertyAtom::pack_q;
    } else if (strcmp(arg[iarg],"mux") == 0) {
      if (!atom->mu_flag)
        error->all(FLERR,"Compute property/atom for atom property that isn't allocated");
      pack_choice[i] = &ComputePropertyAtom::pack_mux;
    } else if (strcmp(arg[iarg],"muy") == 0) {
      if (!atom->mu_flag)
        error->all(FLERR,"Compute property/atom for atom property that isn't allocated");
      pack_choice[i] = &ComputePropertyAtom::pack_muy;
    } else if (strcmp(arg[iarg],"muz") == 0) {
      if (!atom->mu_flag)
        error->all(FLERR,"Compute property/atom for atom property that isn't allocated");
      pack_choice[i] = &ComputePropertyAtom::pack_muz;
    } else if (strcmp(arg[iarg],"mu") == 0) {
      if (!atom->mu_flag)
        error->all(FLERR,"Compute property/atom for atom property that isn't allocated");
      pack_choice[i] = &ComputePropertyAtom::pack_mu;

    // pack magnetic variables

    } else if (strcmp(arg[iarg],"spx") == 0) {
      if (!atom->sp_flag)
        error->all(FLERR,"Compute property/atom for atom property that isn't allocated");
      pack_choice[i] = &ComputePropertyAtom::pack_spx;
    } else if (strcmp(arg[iarg],"spy") == 0) {
      if (!atom->sp_flag)
        error->all(FLERR,"Compute property/atom for atom property that isn't allocated");
      pack_choice[i] = &ComputePropertyAtom::pack_spy;
    } else if (strcmp(arg[iarg],"spz") == 0) {
      if (!atom->sp_flag)
        error->all(FLERR,"Compute property/atom for atom property that isn't allocated");
      pack_choice[i] = &ComputePropertyAtom::pack_spz;
    } else if (strcmp(arg[iarg],"sp") == 0) {
      if (!atom->sp_flag)
        error->all(FLERR,"Compute property/atom for atom property that isn't allocated");
      pack_choice[i] = &ComputePropertyAtom::pack_sp;
    } else if (strcmp(arg[iarg],"fmx") == 0) {
      if (!atom->sp_flag)
        error->all(FLERR,"Compute property/atom for atom property that isn't allocated");
      pack_choice[i] = &ComputePropertyAtom::pack_fmx;
    } else if (strcmp(arg[iarg],"fmy") == 0) {
      if (!atom->sp_flag)
        error->all(FLERR,"Compute property/atom for atom property that isn't allocated");
      pack_choice[i] = &ComputePropertyAtom::pack_fmy;
    } else if (strcmp(arg[iarg],"fmz") == 0) {
      if (!atom->sp_flag)
        error->all(FLERR,"Compute property/atom for atom property that isn't allocated");
      pack_choice[i] = &ComputePropertyAtom::pack_fmz;

    // bond count

    } else if (strcmp(arg[iarg],"nbonds") == 0) {
      if (!atom->molecule_flag)
        error->all(FLERR,"Compute property/atom for atom property that isn't allocated");
      pack_choice[i] = &ComputePropertyAtom::pack_nbonds;

    // finite-size particles

    } else if (strcmp(arg[iarg],"radius") == 0) {
      if (!atom->radius_flag)
        error->all(FLERR,"Compute property/atom for atom property that isn't allocated");
      pack_choice[i] = &ComputePropertyAtom::pack_radius;
    } else if (strcmp(arg[iarg],"diameter") == 0) {
      if (!atom->radius_flag)
        error->all(FLERR,"Compute property/atom for atom property that isn't allocated");
      pack_choice[i] = &ComputePropertyAtom::pack_diameter;
    } else if (strcmp(arg[iarg],"omegax") == 0) {
      if (!atom->omega_flag)
        error->all(FLERR,"Compute property/atom for atom property that isn't allocated");
      pack_choice[i] = &ComputePropertyAtom::pack_omegax;
    } else if (strcmp(arg[iarg],"omegay") == 0) {
      if (!atom->omega_flag)
        error->all(FLERR,"Compute property/atom for atom property that isn't allocated");
      pack_choice[i] = &ComputePropertyAtom::pack_omegay;
    } else if (strcmp(arg[iarg],"omegaz") == 0) {
      if (!atom->omega_flag)
        error->all(FLERR,"Compute property/atom for atom property that isn't allocated");
      pack_choice[i] = &ComputePropertyAtom::pack_omegaz;
    } else if (strcmp(arg[iarg],"angmomx") == 0) {
      if (!atom->angmom_flag)
        error->all(FLERR,"Compute property/atom for atom property that isn't allocated");
      pack_choice[i] = &ComputePropertyAtom::pack_angmomx;
    } else if (strcmp(arg[iarg],"angmomy") == 0) {
      if (!atom->angmom_flag)
        error->all(FLERR,"Compute property/atom for atom property that isn't allocated");
      pack_choice[i] = &ComputePropertyAtom::pack_angmomy;
    } else if (strcmp(arg[iarg],"angmomz") == 0) {
      if (!atom->angmom_flag)
        error->all(FLERR,"Compute property/atom for atom property that isn't allocated");
      pack_choice[i] = &ComputePropertyAtom::pack_angmomz;

    } else if (strcmp(arg[iarg],"shapex") == 0) {
      avec_ellipsoid = dynamic_cast<AtomVecEllipsoid *>( atom->style_match("ellipsoid"));
      if (!avec_ellipsoid) error->all(FLERR,"Compute property/atom for atom property that isn't allocated");
      pack_choice[i] = &ComputePropertyAtom::pack_shapex;
    } else if (strcmp(arg[iarg],"shapey") == 0) {
      avec_ellipsoid = dynamic_cast<AtomVecEllipsoid *>( atom->style_match("ellipsoid"));
      if (!avec_ellipsoid) error->all(FLERR,"Compute property/atom for atom property that isn't allocated");
      pack_choice[i] = &ComputePropertyAtom::pack_shapey;
    } else if (strcmp(arg[iarg],"shapez") == 0) {
      avec_ellipsoid = dynamic_cast<AtomVecEllipsoid *>( atom->style_match("ellipsoid"));
      if (!avec_ellipsoid) error->all(FLERR,"Compute property/atom for atom property that isn't allocated");
      pack_choice[i] = &ComputePropertyAtom::pack_shapez;

    } else if (strcmp(arg[iarg],"quatw") == 0) {
<<<<<<< HEAD
      avec_ellipsoid = (AtomVecEllipsoid *) atom->style_match("ellipsoid");
      avec_body = (AtomVecBody *) atom->style_match("body");
      if (!avec_ellipsoid && !avec_body && !atom->quat_flag)
        error->all(FLERR,"Compute property/atom for atom property that isn't allocated");
      pack_choice[i] = &ComputePropertyAtom::pack_quatw;
    } else if (strcmp(arg[iarg],"quati") == 0) {
      avec_ellipsoid = (AtomVecEllipsoid *) atom->style_match("ellipsoid");
      avec_body = (AtomVecBody *) atom->style_match("body");
      if (!avec_ellipsoid && !avec_body && !atom->quat_flag)
        error->all(FLERR,"Compute property/atom for atom property that isn't allocated");
      pack_choice[i] = &ComputePropertyAtom::pack_quati;
    } else if (strcmp(arg[iarg],"quatj") == 0) {
      avec_ellipsoid = (AtomVecEllipsoid *) atom->style_match("ellipsoid");
      avec_body = (AtomVecBody *) atom->style_match("body");
      if (!avec_ellipsoid && !avec_body && !atom->quat_flag)
        error->all(FLERR,"Compute property/atom for atom property that isn't allocated");
      pack_choice[i] = &ComputePropertyAtom::pack_quatj;
    } else if (strcmp(arg[iarg],"quatk") == 0) {
      avec_ellipsoid = (AtomVecEllipsoid *) atom->style_match("ellipsoid");
      avec_body = (AtomVecBody *) atom->style_match("body");
      if (!avec_ellipsoid && !avec_body && !atom->quat_flag)
=======
      avec_ellipsoid = dynamic_cast<AtomVecEllipsoid *>( atom->style_match("ellipsoid"));
      avec_body = dynamic_cast<AtomVecBody *>( atom->style_match("body"));
      if (!avec_ellipsoid && !avec_body)
        error->all(FLERR,"Compute property/atom for atom property that isn't allocated");
      pack_choice[i] = &ComputePropertyAtom::pack_quatw;
    } else if (strcmp(arg[iarg],"quati") == 0) {
      avec_ellipsoid = dynamic_cast<AtomVecEllipsoid *>( atom->style_match("ellipsoid"));
      avec_body = dynamic_cast<AtomVecBody *>( atom->style_match("body"));
      if (!avec_ellipsoid && !avec_body)
        error->all(FLERR,"Compute property/atom for atom property that isn't allocated");
      pack_choice[i] = &ComputePropertyAtom::pack_quati;
    } else if (strcmp(arg[iarg],"quatj") == 0) {
      avec_ellipsoid = dynamic_cast<AtomVecEllipsoid *>( atom->style_match("ellipsoid"));
      avec_body = dynamic_cast<AtomVecBody *>( atom->style_match("body"));
      if (!avec_ellipsoid && !avec_body)
        error->all(FLERR,"Compute property/atom for atom property that isn't allocated");
      pack_choice[i] = &ComputePropertyAtom::pack_quatj;
    } else if (strcmp(arg[iarg],"quatk") == 0) {
      avec_ellipsoid = dynamic_cast<AtomVecEllipsoid *>( atom->style_match("ellipsoid"));
      avec_body = dynamic_cast<AtomVecBody *>( atom->style_match("body"));
      if (!avec_ellipsoid && !avec_body)
>>>>>>> 236d275b
        error->all(FLERR,"Compute property/atom for atom property that isn't allocated");
      pack_choice[i] = &ComputePropertyAtom::pack_quatk;

    } else if (strcmp(arg[iarg],"tqx") == 0) {
      if (!atom->torque_flag)
        error->all(FLERR,"Compute property/atom for atom property that isn't allocated");
      pack_choice[i] = &ComputePropertyAtom::pack_tqx;
    } else if (strcmp(arg[iarg],"tqy") == 0) {
      if (!atom->torque_flag)
        error->all(FLERR,"Compute property/atom for atom property that isn't allocated");
      pack_choice[i] = &ComputePropertyAtom::pack_tqy;
    } else if (strcmp(arg[iarg],"tqz") == 0) {
      if (!atom->torque_flag)
        error->all(FLERR,"Compute property/atom for atom property that isn't allocated");
      pack_choice[i] = &ComputePropertyAtom::pack_tqz;

    } else if (strcmp(arg[iarg],"end1x") == 0) {
      avec_line = dynamic_cast<AtomVecLine *>( atom->style_match("line"));
      if (!avec_line) error->all(FLERR,"Compute property/atom for atom property that isn't allocated");
      pack_choice[i] = &ComputePropertyAtom::pack_end1x;
    } else if (strcmp(arg[iarg],"end1y") == 0) {
      avec_line = dynamic_cast<AtomVecLine *>( atom->style_match("line"));
      if (!avec_line) error->all(FLERR,"Compute property/atom for atom property that isn't allocated");
      pack_choice[i] = &ComputePropertyAtom::pack_end1y;
    } else if (strcmp(arg[iarg],"end1z") == 0) {
      avec_line = dynamic_cast<AtomVecLine *>( atom->style_match("line"));
      if (!avec_line) error->all(FLERR,"Compute property/atom for atom property that isn't allocated");
      pack_choice[i] = &ComputePropertyAtom::pack_end1z;
    } else if (strcmp(arg[iarg],"end2x") == 0) {
      avec_line = dynamic_cast<AtomVecLine *>( atom->style_match("line"));
      if (!avec_line) error->all(FLERR,"Compute property/atom for atom property that isn't allocated");
      pack_choice[i] = &ComputePropertyAtom::pack_end2x;
    } else if (strcmp(arg[iarg],"end2y") == 0) {
      avec_line = dynamic_cast<AtomVecLine *>( atom->style_match("line"));
      if (!avec_line) error->all(FLERR,"Compute property/atom for atom property that isn't allocated");
      pack_choice[i] = &ComputePropertyAtom::pack_end2y;
    } else if (strcmp(arg[iarg],"end2z") == 0) {
      avec_line = dynamic_cast<AtomVecLine *>( atom->style_match("line"));
      if (!avec_line) error->all(FLERR,"Compute property/atom for atom property that isn't allocated");
      pack_choice[i] = &ComputePropertyAtom::pack_end2z;

    } else if (strcmp(arg[iarg],"corner1x") == 0) {
      avec_tri = dynamic_cast<AtomVecTri *>( atom->style_match("tri"));
      if (!avec_tri) error->all(FLERR,"Compute property/atom for atom property that isn't allocated");
      pack_choice[i] = &ComputePropertyAtom::pack_corner1x;
    } else if (strcmp(arg[iarg],"corner1y") == 0) {
      avec_tri = dynamic_cast<AtomVecTri *>( atom->style_match("tri"));
      if (!avec_tri) error->all(FLERR,"Compute property/atom for atom property that isn't allocated");
      pack_choice[i] = &ComputePropertyAtom::pack_corner1y;
    } else if (strcmp(arg[iarg],"corner1z") == 0) {
      avec_tri = dynamic_cast<AtomVecTri *>( atom->style_match("tri"));
      if (!avec_tri) error->all(FLERR,"Compute property/atom for atom property that isn't allocated");
      pack_choice[i] = &ComputePropertyAtom::pack_corner1z;
    } else if (strcmp(arg[iarg],"corner2x") == 0) {
      avec_tri = dynamic_cast<AtomVecTri *>( atom->style_match("tri"));
      if (!avec_tri) error->all(FLERR,"Compute property/atom for atom property that isn't allocated");
      pack_choice[i] = &ComputePropertyAtom::pack_corner2x;

    } else if (strcmp(arg[iarg],"corner2y") == 0) {
      avec_tri = dynamic_cast<AtomVecTri *>( atom->style_match("tri"));
      if (!avec_tri) error->all(FLERR,"Compute property/atom for atom property that isn't allocated");
      pack_choice[i] = &ComputePropertyAtom::pack_corner2y;
    } else if (strcmp(arg[iarg],"corner2z") == 0) {
      avec_tri = dynamic_cast<AtomVecTri *>( atom->style_match("tri"));
      if (!avec_tri) error->all(FLERR,"Compute property/atom for atom property that isn't allocated");
      pack_choice[i] = &ComputePropertyAtom::pack_corner2z;
    } else if (strcmp(arg[iarg],"corner3x") == 0) {
      avec_tri = dynamic_cast<AtomVecTri *>( atom->style_match("tri"));
      if (!avec_tri) error->all(FLERR,"Compute property/atom for atom property that isn't allocated");
      pack_choice[i] = &ComputePropertyAtom::pack_corner3x;
    } else if (strcmp(arg[iarg],"corner3y") == 0) {
      avec_tri = dynamic_cast<AtomVecTri *>( atom->style_match("tri"));
      if (!avec_tri) error->all(FLERR,"Compute property/atom for atom property that isn't allocated");
      pack_choice[i] = &ComputePropertyAtom::pack_corner3y;
    } else if (strcmp(arg[iarg],"corner3z") == 0) {
      avec_tri = dynamic_cast<AtomVecTri *>( atom->style_match("tri"));
      if (!avec_tri) error->all(FLERR,"Compute property/atom for atom property that isn't allocated");
      pack_choice[i] = &ComputePropertyAtom::pack_corner3z;

    } else if (strcmp(arg[iarg],"nbonds") == 0) {
      if (!atom->molecule_flag)
        error->all(FLERR,"Compute property/atom for atom property that isn't allocated");
      pack_choice[i] = &ComputePropertyAtom::pack_nbonds;

    // custom per-atom vector or array

    } else if (utils::strmatch(arg[iarg],"^[id]2?_")) {
      int flag,cols;
      ArgInfo argi(arg[iarg], ArgInfo::INAME| ArgInfo::DNAME);
      const char *pname = argi.get_name();

      index[i] = atom->find_custom(pname,flag,cols);
      if (index[i] < 0)
        error->all(FLERR,"Compute property/atom property {} does not exist", pname);

      // handle vectors
      if ((cols == 0) && (arg[iarg][1] == '_')) {
        if (argi.get_dim() != 0)
          error->all(FLERR,"Compute property/atom custom vector {} is incorrectly indexed",pname);

        if (arg[iarg][0] == 'i') {
          if (argi.get_type() == ArgInfo::INAME)
            pack_choice[i] = &ComputePropertyAtom::pack_iname;
          else
            error->all(FLERR,"Compute property/atom integer vector {} does not exist",pname);
        } else if (arg[iarg][0] == 'd') {
          if (argi.get_type() == ArgInfo::DNAME)
            pack_choice[i] = &ComputePropertyAtom::pack_dname;
          else
            error->all(FLERR,"Compute property/atom floating-point vector {} does not exist",pname);
        }
      }
      // handle arrays
      else if ((cols > 0) && (arg[iarg][1] == '2')) {
        if (argi.get_dim() != 1)
          error->all(FLERR,"Compute property/atom custom array {} is not indexed",pname);
        colindex[i] = argi.get_index1();

        if (arg[iarg][0] == 'i') {
          if (argi.get_type() == ArgInfo::INAME)
            pack_choice[i] = &ComputePropertyAtom::pack_i2name;
          else
            error->all(FLERR,"Compute property/atom integer array {} does not exist",pname);
        } else if (arg[iarg][0] == 'd') {
          if (argi.get_type() == ArgInfo::DNAME)
            pack_choice[i] = &ComputePropertyAtom::pack_d2name;
          else
            error->all(FLERR,"Compute property/atom floating-point array {} does not exist",pname);
        }
      } else error->all(FLERR,"Inconsistent request for custom property {}", pname);

    // anything else must be recognized by atom style

    } else {
      index[i] = atom->avec->property_atom(arg[iarg]);
      if (index[i] < 0)
        error->all(FLERR,"Invalid keyword in compute property/atom command");
      pack_choice[i] = &ComputePropertyAtom::pack_atom_style;
    }
  }

  nmax = 0;
}

/* ---------------------------------------------------------------------- */

ComputePropertyAtom::~ComputePropertyAtom()
{
  delete [] pack_choice;
  delete [] index;
  delete [] colindex;
  memory->destroy(vector_atom);
  memory->destroy(array_atom);
}

/* ---------------------------------------------------------------------- */

void ComputePropertyAtom::init()
{
  avec_ellipsoid = dynamic_cast<AtomVecEllipsoid *>( atom->style_match("ellipsoid"));
  avec_line = dynamic_cast<AtomVecLine *>( atom->style_match("line"));
  avec_tri = dynamic_cast<AtomVecTri *>( atom->style_match("tri"));
  avec_body = dynamic_cast<AtomVecBody *>( atom->style_match("body"));

  // NOTE: could reset custom vector/array indices here, like dump custom does
  //       in case have been deleted
}

/* ---------------------------------------------------------------------- */

void ComputePropertyAtom::compute_peratom()
{
  invoked_peratom = update->ntimestep;

  // grow vector or array if necessary

  if (atom->nmax > nmax) {
    nmax = atom->nmax;
    if (nvalues == 1) {
      memory->destroy(vector_atom);
      memory->create(vector_atom,nmax,"property/atom:vector");
    } else {
      memory->destroy(array_atom);
      memory->create(array_atom,nmax,nvalues,"property/atom:array");
    }
  }

  // fill vector or array with per-atom values

  if (nvalues == 1) {
    buf = vector_atom;
    (this->*pack_choice[0])(0);
  } else {
    if (nmax) buf = &array_atom[0][0];
    else buf = nullptr;
    for (int n = 0; n < nvalues; n++)
      (this->*pack_choice[n])(n);
  }
}

/* ----------------------------------------------------------------------
   memory usage of local atom-based array
------------------------------------------------------------------------- */

double ComputePropertyAtom::memory_usage()
{
  double bytes = (double)nmax*nvalues * sizeof(double);
  return bytes;
}

/* ----------------------------------------------------------------------
   one method for every keyword compute property/atom can output
   the atom property is packed into buf starting at n with stride nvalues
   customize a new keyword by adding a method
------------------------------------------------------------------------- */

/* ---------------------------------------------------------------------- */

void ComputePropertyAtom::pack_id(int n)
{
  tagint *tag = atom->tag;
  int *mask = atom->mask;
  int nlocal = atom->nlocal;

  for (int i = 0; i < nlocal; i++) {
    if (mask[i] & groupbit) buf[n] = tag[i];
    else buf[n] = 0.0;
    n += nvalues;
  }
}

/* ---------------------------------------------------------------------- */

void ComputePropertyAtom::pack_molecule(int n)
{
  tagint *molecule = atom->molecule;
  int *mask = atom->mask;
  int nlocal = atom->nlocal;

  for (int i = 0; i < nlocal; i++) {
    if (mask[i] & groupbit) buf[n] = molecule[i];
    else buf[n] = 0.0;
    n += nvalues;
  }
}

/* ---------------------------------------------------------------------- */

void ComputePropertyAtom::pack_proc(int n)
{
  int *mask = atom->mask;
  int nlocal = atom->nlocal;
  int me = comm->me;

  for (int i = 0; i < nlocal; i++) {
    if (mask[i] & groupbit) buf[n] = me;
    else buf[n] = 0.0;
    n += nvalues;
  }
}

/* ---------------------------------------------------------------------- */

void ComputePropertyAtom::pack_type(int n)
{
  int *type = atom->type;
  int *mask = atom->mask;
  int nlocal = atom->nlocal;

  for (int i = 0; i < nlocal; i++) {
    if (mask[i] & groupbit) buf[n] = type[i];
    else buf[n] = 0.0;
    n += nvalues;
  }
}

/* ---------------------------------------------------------------------- */

void ComputePropertyAtom::pack_mass(int n)
{
  int *type = atom->type;
  double *mass = atom->mass;
  double *rmass = atom->rmass;
  int *mask = atom->mask;
  int nlocal = atom->nlocal;

  if (rmass) {
    for (int i = 0; i < nlocal; i++) {
      if (mask[i] & groupbit) buf[n] = rmass[i];
      else buf[n] = 0.0;
      n += nvalues;
    }
  } else {
    for (int i = 0; i < nlocal; i++) {
      if (mask[i] & groupbit) buf[n] = mass[type[i]];
      else buf[n] = 0.0;
      n += nvalues;
    }
  }
}

/* ---------------------------------------------------------------------- */

void ComputePropertyAtom::pack_x(int n)
{
  double **x = atom->x;
  int *mask = atom->mask;
  int nlocal = atom->nlocal;

  for (int i = 0; i < nlocal; i++) {
    if (mask[i] & groupbit) buf[n] = x[i][0];
    else buf[n] = 0.0;
    n += nvalues;
  }
}

/* ---------------------------------------------------------------------- */

void ComputePropertyAtom::pack_y(int n)
{
  double **x = atom->x;
  int *mask = atom->mask;
  int nlocal = atom->nlocal;

  for (int i = 0; i < nlocal; i++) {
    if (mask[i] & groupbit) buf[n] = x[i][1];
    else buf[n] = 0.0;
    n += nvalues;
  }
}

/* ---------------------------------------------------------------------- */

void ComputePropertyAtom::pack_z(int n)
{
  double **x = atom->x;
  int *mask = atom->mask;
  int nlocal = atom->nlocal;

  for (int i = 0; i < nlocal; i++) {
    if (mask[i] & groupbit) buf[n] = x[i][2];
    else buf[n] = 0.0;
    n += nvalues;
  }
}

/* ---------------------------------------------------------------------- */

void ComputePropertyAtom::pack_xs(int n)
{
  double **x = atom->x;
  int *mask = atom->mask;
  int nlocal = atom->nlocal;

  double boxxlo = domain->boxlo[0];
  double invxprd = 1.0/domain->xprd;

  for (int i = 0; i < nlocal; i++) {
    if (mask[i] & groupbit) buf[n] = (x[i][0] - boxxlo) * invxprd;
    else buf[n] = 0.0;
    n += nvalues;
  }
}

/* ---------------------------------------------------------------------- */

void ComputePropertyAtom::pack_ys(int n)
{
  double **x = atom->x;
  int *mask = atom->mask;
  int nlocal = atom->nlocal;

  double boxylo = domain->boxlo[1];
  double invyprd = 1.0/domain->yprd;

  for (int i = 0; i < nlocal; i++) {
    if (mask[i] & groupbit) buf[n] = (x[i][1] - boxylo) * invyprd;
    else buf[n] = 0.0;
    n += nvalues;
  }
}

/* ---------------------------------------------------------------------- */

void ComputePropertyAtom::pack_zs(int n)
{
  double **x = atom->x;
  int *mask = atom->mask;
  int nlocal = atom->nlocal;

  double boxzlo = domain->boxlo[2];
  double invzprd = 1.0/domain->zprd;

  for (int i = 0; i < nlocal; i++) {
    if (mask[i] & groupbit) buf[n] = (x[i][2] - boxzlo) * invzprd;
    else buf[n] = 0.0;
    n += nvalues;
  }
}

/* ---------------------------------------------------------------------- */

void ComputePropertyAtom::pack_xs_triclinic(int n)
{
  double **x = atom->x;
  int *mask = atom->mask;
  int nlocal = atom->nlocal;

  double *boxlo = domain->boxlo;
  double *h_inv = domain->h_inv;

  for (int i = 0; i < nlocal; i++) {
    if (mask[i] & groupbit)
      buf[n] = h_inv[0]*(x[i][0]-boxlo[0]) +
        h_inv[5]*(x[i][1]-boxlo[1]) + h_inv[4]*(x[i][2]-boxlo[2]);
    else buf[n] = 0.0;
    n += nvalues;
  }
}

/* ---------------------------------------------------------------------- */

void ComputePropertyAtom::pack_ys_triclinic(int n)
{
  double **x = atom->x;
  int *mask = atom->mask;
  int nlocal = atom->nlocal;

  double *boxlo = domain->boxlo;
  double *h_inv = domain->h_inv;

  for (int i = 0; i < nlocal; i++) {
    if (mask[i] & groupbit)
      buf[n] = h_inv[1]*(x[i][1]-boxlo[1]) + h_inv[3]*(x[i][2]-boxlo[2]);
    else buf[n] = 0.0;
    n += nvalues;
  }
}

/* ---------------------------------------------------------------------- */

void ComputePropertyAtom::pack_zs_triclinic(int n)
{
  double **x = atom->x;
  int *mask = atom->mask;
  int nlocal = atom->nlocal;

  double *boxlo = domain->boxlo;
  double *h_inv = domain->h_inv;

  for (int i = 0; i < nlocal; i++) {
    if (mask[i] & groupbit)
      buf[n] = h_inv[2]*(x[i][2]-boxlo[2]);
    else buf[n] = 0.0;
    n += nvalues;
  }
}

/* ---------------------------------------------------------------------- */

void ComputePropertyAtom::pack_xu(int n)
{
  double **x = atom->x;
  imageint *image = atom->image;
  int *mask = atom->mask;
  int nlocal = atom->nlocal;

  double xprd = domain->xprd;

  for (int i = 0; i < nlocal; i++) {
    if (mask[i] & groupbit)
      buf[n] = x[i][0] + ((image[i] & IMGMASK) - IMGMAX) * xprd;
    else buf[n] = 0.0;
    n += nvalues;
  }
}

/* ---------------------------------------------------------------------- */

void ComputePropertyAtom::pack_yu(int n)
{
  double **x = atom->x;
  imageint *image = atom->image;
  int *mask = atom->mask;
  int nlocal = atom->nlocal;

  double yprd = domain->yprd;

  for (int i = 0; i < nlocal; i++) {
    if (mask[i] & groupbit)
      buf[n] = x[i][1] + ((image[i] >> IMGBITS & IMGMASK) - IMGMAX) * yprd;
    else buf[n] = 0.0;
    n += nvalues;
  }
}

/* ---------------------------------------------------------------------- */

void ComputePropertyAtom::pack_zu(int n)
{
  double **x = atom->x;
  imageint *image = atom->image;
  int *mask = atom->mask;
  int nlocal = atom->nlocal;

  double zprd = domain->zprd;

  for (int i = 0; i < nlocal; i++) {
    if (mask[i] & groupbit)
      buf[n] = x[i][2] + ((image[i] >> IMG2BITS) - IMGMAX) * zprd;
    else buf[n] = 0.0;
    n += nvalues;
  }
}

/* ---------------------------------------------------------------------- */

void ComputePropertyAtom::pack_xu_triclinic(int n)
{
  double **x = atom->x;
  imageint *image = atom->image;
  int *mask = atom->mask;
  int nlocal = atom->nlocal;

  double *h = domain->h;
  int xbox,ybox,zbox;

  for (int i = 0; i < nlocal; i++) {
    if (mask[i] & groupbit) {
      xbox = (image[i] & IMGMASK) - IMGMAX;
      ybox = (image[i] >> IMGBITS & IMGMASK) - IMGMAX;
      zbox = (image[i] >> IMG2BITS) - IMGMAX;
      buf[n] = x[i][0] + h[0]*xbox + h[5]*ybox + h[4]*zbox;
    } else buf[n] = 0.0;
    n += nvalues;
  }
}

/* ---------------------------------------------------------------------- */

void ComputePropertyAtom::pack_yu_triclinic(int n)
{
  double **x = atom->x;
  imageint *image = atom->image;
  int *mask = atom->mask;
  int nlocal = atom->nlocal;

  double *h = domain->h;
  int ybox,zbox;

  for (int i = 0; i < nlocal; i++) {
    if (mask[i] & groupbit) {
      ybox = (image[i] >> IMGBITS & IMGMASK) - IMGMAX;
      zbox = (image[i] >> IMG2BITS) - IMGMAX;
      buf[n] = x[i][1] + h[1]*ybox + h[3]*zbox;
    } else buf[n] = 0.0;
    n += nvalues;
  }
}

/* ---------------------------------------------------------------------- */

void ComputePropertyAtom::pack_zu_triclinic(int n)
{
  double **x = atom->x;
  imageint *image = atom->image;
  int *mask = atom->mask;
  int nlocal = atom->nlocal;

  double *h = domain->h;
  int zbox;

  for (int i = 0; i < nlocal; i++) {
    if (mask[i] & groupbit) {
      zbox = (image[i] >> IMG2BITS) - IMGMAX;
      buf[n] = x[i][2] + h[2]*zbox;
    } else buf[n] = 0.0;
    n += nvalues;
  }
}

/* ---------------------------------------------------------------------- */

void ComputePropertyAtom::pack_ix(int n)
{
  imageint *image = atom->image;
  int *mask = atom->mask;
  int nlocal = atom->nlocal;

  for (int i = 0; i < nlocal; i++) {
    if (mask[i] & groupbit) buf[n] = (image[i] & IMGMASK) - IMGMAX;
    else buf[n] = 0.0;
    n += nvalues;
  }
}

/* ---------------------------------------------------------------------- */

void ComputePropertyAtom::pack_iy(int n)
{
  imageint *image = atom->image;
  int *mask = atom->mask;
  int nlocal = atom->nlocal;

  for (int i = 0; i < nlocal; i++) {
    if (mask[i] & groupbit) buf[n] = (image[i] >> IMGBITS & IMGMASK) - IMGMAX;
    else buf[n] = 0.0;
    n += nvalues;
  }
}

/* ---------------------------------------------------------------------- */

void ComputePropertyAtom::pack_iz(int n)
{
  imageint *image = atom->image;
  int *mask = atom->mask;
  int nlocal = atom->nlocal;

  for (int i = 0; i < nlocal; i++) {
    if (mask[i] & groupbit) buf[n] = (image[i] >> IMG2BITS) - IMGMAX;
    else buf[n] = 0.0;
    n += nvalues;
  }
}

/* ---------------------------------------------------------------------- */

void ComputePropertyAtom::pack_vx(int n)
{
  double **v = atom->v;
  int *mask = atom->mask;
  int nlocal = atom->nlocal;

  for (int i = 0; i < nlocal; i++) {
    if (mask[i] & groupbit) buf[n] = v[i][0];
    else buf[n] = 0.0;
    n += nvalues;
  }
}

/* ---------------------------------------------------------------------- */

void ComputePropertyAtom::pack_vy(int n)
{
  double **v = atom->v;
  int *mask = atom->mask;
  int nlocal = atom->nlocal;

  for (int i = 0; i < nlocal; i++) {
    if (mask[i] & groupbit) buf[n] = v[i][1];
    else buf[n] = 0.0;
    n += nvalues;
  }
}

/* ---------------------------------------------------------------------- */

void ComputePropertyAtom::pack_vz(int n)
{
  double **v = atom->v;
  int *mask = atom->mask;
  int nlocal = atom->nlocal;

  for (int i = 0; i < nlocal; i++) {
    if (mask[i] & groupbit) buf[n] = v[i][2];
    else buf[n] = 0.0;
    n += nvalues;
  }
}

/* ---------------------------------------------------------------------- */

void ComputePropertyAtom::pack_fx(int n)
{
  double **f = atom->f;
  int *mask = atom->mask;
  int nlocal = atom->nlocal;

  for (int i = 0; i < nlocal; i++) {
    if (mask[i] & groupbit) buf[n] = f[i][0];
    else buf[n] = 0.0;
    n += nvalues;
  }
}

/* ---------------------------------------------------------------------- */

void ComputePropertyAtom::pack_fy(int n)
{
  double **f = atom->f;
  int *mask = atom->mask;
  int nlocal = atom->nlocal;

  for (int i = 0; i < nlocal; i++) {
    if (mask[i] & groupbit) buf[n] = f[i][1];
    else buf[n] = 0.0;
    n += nvalues;
  }
}

/* ---------------------------------------------------------------------- */

void ComputePropertyAtom::pack_fz(int n)
{
  double **f = atom->f;
  int *mask = atom->mask;
  int nlocal = atom->nlocal;

  for (int i = 0; i < nlocal; i++) {
    if (mask[i] & groupbit) buf[n] = f[i][2];
    else buf[n] = 0.0;
    n += nvalues;
  }
}

/* ---------------------------------------------------------------------- */

void ComputePropertyAtom::pack_q(int n)
{
  double *q = atom->q;
  int *mask = atom->mask;
  int nlocal = atom->nlocal;

  for (int i = 0; i < nlocal; i++) {
    if (mask[i] & groupbit) buf[n] = q[i];
    else buf[n] = 0.0;
    n += nvalues;
  }
}

/* ---------------------------------------------------------------------- */

void ComputePropertyAtom::pack_mux(int n)
{
  double **mu = atom->mu;
  int *mask = atom->mask;
  int nlocal = atom->nlocal;

  for (int i = 0; i < nlocal; i++) {
    if (mask[i] & groupbit) buf[n] = mu[i][0];
    else buf[n] = 0.0;
    n += nvalues;
  }
}

/* ---------------------------------------------------------------------- */

void ComputePropertyAtom::pack_muy(int n)
{
  double **mu = atom->mu;
  int *mask = atom->mask;
  int nlocal = atom->nlocal;

  for (int i = 0; i < nlocal; i++) {
    if (mask[i] & groupbit) buf[n] = mu[i][1];
    else buf[n] = 0.0;
    n += nvalues;
  }
}

/* ---------------------------------------------------------------------- */

void ComputePropertyAtom::pack_muz(int n)
{
  double **mu = atom->mu;
  int *mask = atom->mask;
  int nlocal = atom->nlocal;

  for (int i = 0; i < nlocal; i++) {
    if (mask[i] & groupbit) buf[n] = mu[i][2];
    else buf[n] = 0.0;
    n += nvalues;
  }
}

/* ---------------------------------------------------------------------- */

void ComputePropertyAtom::pack_mu(int n)
{
  double **mu = atom->mu;
  int *mask = atom->mask;
  int nlocal = atom->nlocal;

  for (int i = 0; i < nlocal; i++) {
    if (mask[i] & groupbit) buf[n] = mu[i][3];
    else buf[n] = 0.0;
    n += nvalues;
  }
}

/* ---------------------------------------------------------------------- */

void ComputePropertyAtom::pack_spx(int n)
{
  double **sp = atom->sp;
  int *mask = atom->mask;
  int nlocal = atom->nlocal;

  for (int i = 0; i < nlocal; i++) {
    if (mask[i] & groupbit) buf[n] = sp[i][0];
    else buf[n] = 0.0;
    n += nvalues;
  }
}

/* ---------------------------------------------------------------------- */

void ComputePropertyAtom::pack_spy(int n)
{
  double **sp = atom->sp;
  int *mask = atom->mask;
  int nlocal = atom->nlocal;

  for (int i = 0; i < nlocal; i++) {
    if (mask[i] & groupbit) buf[n] = sp[i][1];
    else buf[n] = 0.0;
    n += nvalues;
  }
}

/* ---------------------------------------------------------------------- */

void ComputePropertyAtom::pack_spz(int n)
{
  double **sp = atom->sp;
  int *mask = atom->mask;
  int nlocal = atom->nlocal;

  for (int i = 0; i < nlocal; i++) {
    if (mask[i] & groupbit) buf[n] = sp[i][2];
    else buf[n] = 0.0;
    n += nvalues;
  }
}

/* ---------------------------------------------------------------------- */

void ComputePropertyAtom::pack_sp(int n)
{
  double **sp = atom->sp;
  int *mask = atom->mask;
  int nlocal = atom->nlocal;

  for (int i = 0; i < nlocal; i++) {
    if (mask[i] & groupbit) buf[n] = sp[i][3];
    else buf[n] = 0.0;
    n += nvalues;
  }
}

/* ---------------------------------------------------------------------- */

void ComputePropertyAtom::pack_fmx(int n)
{
  double **fm = atom->fm;
  int *mask = atom->mask;
  int nlocal = atom->nlocal;

  for (int i = 0; i < nlocal; i++) {
    if (mask[i] & groupbit) buf[n] = fm[i][0];
    else buf[n] = 0.0;
    n += nvalues;
  }
}

/* ---------------------------------------------------------------------- */

void ComputePropertyAtom::pack_fmy(int n)
{
  double **fm = atom->fm;
  int *mask = atom->mask;
  int nlocal = atom->nlocal;

  for (int i = 0; i < nlocal; i++) {
    if (mask[i] & groupbit) buf[n] = fm[i][1];
    else buf[n] = 0.0;
    n += nvalues;
  }
}

/* ---------------------------------------------------------------------- */

void ComputePropertyAtom::pack_fmz(int n)
{
  double **fm = atom->fm;
  int *mask = atom->mask;
  int nlocal = atom->nlocal;

  for (int i = 0; i < nlocal; i++) {
    if (mask[i] & groupbit) buf[n] = fm[i][2];
    else buf[n] = 0.0;
    n += nvalues;
  }
}

/* ---------------------------------------------------------------------- */

void ComputePropertyAtom::pack_radius(int n)
{
  double *radius = atom->radius;
  int *mask = atom->mask;
  int nlocal = atom->nlocal;

  for (int i = 0; i < nlocal; i++) {
    if (mask[i] & groupbit) buf[n] = radius[i];
    else buf[n] = 0.0;
    n += nvalues;
  }
}

/* ---------------------------------------------------------------------- */

void ComputePropertyAtom::pack_diameter(int n)
{
  double *radius = atom->radius;
  int *mask = atom->mask;
  int nlocal = atom->nlocal;

  for (int i = 0; i < nlocal; i++) {
    if (mask[i] & groupbit) buf[n] = 2.0*radius[i];
    else buf[n] = 0.0;
    n += nvalues;
  }
}

/* ---------------------------------------------------------------------- */

void ComputePropertyAtom::pack_omegax(int n)
{
  double **omega = atom->omega;
  int *mask = atom->mask;
  int nlocal = atom->nlocal;

  for (int i = 0; i < nlocal; i++) {
    if (mask[i] & groupbit) buf[n] = omega[i][0];
    else buf[n] = 0.0;
    n += nvalues;
  }
}

/* ---------------------------------------------------------------------- */

void ComputePropertyAtom::pack_omegay(int n)
{
  double **omega = atom->omega;
  int *mask = atom->mask;
  int nlocal = atom->nlocal;

  for (int i = 0; i < nlocal; i++) {
    if (mask[i] & groupbit) buf[n] = omega[i][1];
    else buf[n] = 0.0;
    n += nvalues;
  }
}

/* ---------------------------------------------------------------------- */

void ComputePropertyAtom::pack_omegaz(int n)
{
  double **omega = atom->omega;
  int *mask = atom->mask;
  int nlocal = atom->nlocal;

  for (int i = 0; i < nlocal; i++) {
    if (mask[i] & groupbit) buf[n] = omega[i][2];
    else buf[n] = 0.0;
    n += nvalues;
  }
}

/* ---------------------------------------------------------------------- */

void ComputePropertyAtom::pack_angmomx(int n)
{
  double **angmom = atom->angmom;
  int *mask = atom->mask;
  int nlocal = atom->nlocal;

  for (int i = 0; i < nlocal; i++) {
    if (mask[i] & groupbit) buf[n] = angmom[i][0];
    else buf[n] = 0.0;
    n += nvalues;
  }
}

/* ---------------------------------------------------------------------- */

void ComputePropertyAtom::pack_angmomy(int n)
{
  double **angmom = atom->angmom;
  int *mask = atom->mask;
  int nlocal = atom->nlocal;

  for (int i = 0; i < nlocal; i++) {
    if (mask[i] & groupbit) buf[n] = angmom[i][1];
    else buf[n] = 0.0;
    n += nvalues;
  }
}

/* ---------------------------------------------------------------------- */

void ComputePropertyAtom::pack_angmomz(int n)
{
  double **angmom = atom->angmom;
  int *mask = atom->mask;
  int nlocal = atom->nlocal;

  for (int i = 0; i < nlocal; i++) {
    if (mask[i] & groupbit) buf[n] = angmom[i][2];
    else buf[n] = 0.0;
    n += nvalues;
  }
}

/* ---------------------------------------------------------------------- */

void ComputePropertyAtom::pack_shapex(int n)
{
  AtomVecEllipsoid::Bonus *bonus = avec_ellipsoid->bonus;
  int *ellipsoid = atom->ellipsoid;
  int *mask = atom->mask;
  int nlocal = atom->nlocal;

  for (int i = 0; i < nlocal; i++) {
    if ((mask[i] & groupbit) && ellipsoid[i] >= 0)
      buf[n] = 2.0*bonus[ellipsoid[i]].shape[0];
    else buf[n] = 0.0;
    n += nvalues;
  }
}

/* ---------------------------------------------------------------------- */

void ComputePropertyAtom::pack_shapey(int n)
{
  AtomVecEllipsoid::Bonus *bonus = avec_ellipsoid->bonus;
  int *ellipsoid = atom->ellipsoid;
  int *mask = atom->mask;
  int nlocal = atom->nlocal;

  for (int i = 0; i < nlocal; i++) {
    if ((mask[i] & groupbit) && ellipsoid[i] >= 0)
      buf[n] = 2.0*bonus[ellipsoid[i]].shape[1];
    else buf[n] = 0.0;
    n += nvalues;
  }
}

/* ---------------------------------------------------------------------- */

void ComputePropertyAtom::pack_shapez(int n)
{
  AtomVecEllipsoid::Bonus *bonus = avec_ellipsoid->bonus;
  int *ellipsoid = atom->ellipsoid;
  int *mask = atom->mask;
  int nlocal = atom->nlocal;

  for (int i = 0; i < nlocal; i++) {
    if ((mask[i] & groupbit) && ellipsoid[i] >= 0)
      buf[n] = 2.0*bonus[ellipsoid[i]].shape[2];
    else buf[n] = 0.0;
    n += nvalues;
  }
}

/* ---------------------------------------------------------------------- */

void ComputePropertyAtom::pack_quatw(int n)
{
  if (avec_ellipsoid) {
    AtomVecEllipsoid::Bonus *bonus = avec_ellipsoid->bonus;
    int *ellipsoid = atom->ellipsoid;
    int *mask = atom->mask;
    int nlocal = atom->nlocal;

    for (int i = 0; i < nlocal; i++) {
      if ((mask[i] & groupbit) && ellipsoid[i] >= 0)
        buf[n] = bonus[ellipsoid[i]].quat[0];
      else buf[n] = 0.0;
      n += nvalues;
    }

  } else if (avec_body) {
    AtomVecBody::Bonus *bonus = avec_body->bonus;
    int *body = atom->body;
    int *mask = atom->mask;
    int nlocal = atom->nlocal;

    for (int i = 0; i < nlocal; i++) {
      if ((mask[i] & groupbit) && body[i] >= 0)
        buf[n] = bonus[body[i]].quat[0];
      else buf[n] = 0.0;
      n += nvalues;
    }
  } else {
    double **quat = atom->quat;
    int *mask = atom->mask;
    int nlocal = atom->nlocal;

    for (int i = 0; i < nlocal; i++) {
      if (mask[i] & groupbit)
        buf[n] = quat[i][0];
      else buf[n] = 0.0;
      n += nvalues;
    }
  }
}

/* ---------------------------------------------------------------------- */

void ComputePropertyAtom::pack_quati(int n)
{
  if (avec_ellipsoid) {
    AtomVecEllipsoid::Bonus *bonus = avec_ellipsoid->bonus;
    int *ellipsoid = atom->ellipsoid;
    int *mask = atom->mask;
    int nlocal = atom->nlocal;

    for (int i = 0; i < nlocal; i++) {
      if ((mask[i] & groupbit) && ellipsoid[i] >= 0)
        buf[n] = bonus[ellipsoid[i]].quat[1];
      else buf[n] = 0.0;
      n += nvalues;
    }

  } else if (avec_body) {
    AtomVecBody::Bonus *bonus = avec_body->bonus;
    int *body = atom->body;
    int *mask = atom->mask;
    int nlocal = atom->nlocal;

    for (int i = 0; i < nlocal; i++) {
      if ((mask[i] & groupbit) && body[i] >= 0)
        buf[n] = bonus[body[i]].quat[1];
      else buf[n] = 0.0;
      n += nvalues;
    }
  } else {
    double **quat = atom->quat;
    int *mask = atom->mask;
    int nlocal = atom->nlocal;

    for (int i = 0; i < nlocal; i++) {
      if (mask[i] & groupbit)
        buf[n] = quat[i][1];
      else buf[n] = 0.0;
      n += nvalues;
    }
  }
}

/* ---------------------------------------------------------------------- */

void ComputePropertyAtom::pack_quatj(int n)
{
  if (avec_ellipsoid) {
    AtomVecEllipsoid::Bonus *bonus = avec_ellipsoid->bonus;
    int *ellipsoid = atom->ellipsoid;
    int *mask = atom->mask;
    int nlocal = atom->nlocal;

    for (int i = 0; i < nlocal; i++) {
      if ((mask[i] & groupbit) && ellipsoid[i] >= 0)
        buf[n] = bonus[ellipsoid[i]].quat[2];
      else buf[n] = 0.0;
      n += nvalues;
    }

  } else if (avec_body) {
    AtomVecBody::Bonus *bonus = avec_body->bonus;
    int *body = atom->body;
    int *mask = atom->mask;
    int nlocal = atom->nlocal;

    for (int i = 0; i < nlocal; i++) {
      if ((mask[i] & groupbit) && body[i] >= 0)
        buf[n] = bonus[body[i]].quat[2];
      else buf[n] = 0.0;
      n += nvalues;
    }
  } else {
    double **quat = atom->quat;
    int *mask = atom->mask;
    int nlocal = atom->nlocal;

    for (int i = 0; i < nlocal; i++) {
      if (mask[i] & groupbit)
        buf[n] = quat[i][2];
      else buf[n] = 0.0;
      n += nvalues;
    }
  }
}

/* ---------------------------------------------------------------------- */

void ComputePropertyAtom::pack_quatk(int n)
{
  if (avec_ellipsoid) {
    AtomVecEllipsoid::Bonus *bonus = avec_ellipsoid->bonus;
    int *ellipsoid = atom->ellipsoid;
    int *mask = atom->mask;
    int nlocal = atom->nlocal;

    for (int i = 0; i < nlocal; i++) {
      if ((mask[i] & groupbit) && ellipsoid[i] >= 0)
        buf[n] = bonus[ellipsoid[i]].quat[3];
      else buf[n] = 0.0;
      n += nvalues;
    }

  } else if (avec_body) {
    AtomVecBody::Bonus *bonus = avec_body->bonus;
    int *body = atom->body;
    int *mask = atom->mask;
    int nlocal = atom->nlocal;

    for (int i = 0; i < nlocal; i++) {
      if ((mask[i] & groupbit) && body[i] >= 0)
        buf[n] = bonus[body[i]].quat[3];
      else buf[n] = 0.0;
      n += nvalues;
    }
  } else {
    double **quat = atom->quat;
    int *mask = atom->mask;
    int nlocal = atom->nlocal;

    for (int i = 0; i < nlocal; i++) {
      if (mask[i] & groupbit)
        buf[n] = quat[i][3];
      else buf[n] = 0.0;
      n += nvalues;
    }
  }
}

/* ---------------------------------------------------------------------- */

void ComputePropertyAtom::pack_tqx(int n)
{
  double **torque = atom->torque;
  int *mask = atom->mask;
  int nlocal = atom->nlocal;

  for (int i = 0; i < nlocal; i++) {
    if (mask[i] & groupbit) buf[n] = torque[i][0];
    else buf[n] = 0.0;
    n += nvalues;
  }
}

/* ---------------------------------------------------------------------- */

void ComputePropertyAtom::pack_tqy(int n)
{
  double **torque = atom->torque;
  int *mask = atom->mask;
  int nlocal = atom->nlocal;

  for (int i = 0; i < nlocal; i++) {
    if (mask[i] & groupbit) buf[n] = torque[i][1];
    else buf[n] = 0.0;
    n += nvalues;
  }
}

/* ---------------------------------------------------------------------- */

void ComputePropertyAtom::pack_tqz(int n)
{
  double **torque = atom->torque;
  int *mask = atom->mask;
  int nlocal = atom->nlocal;

  for (int i = 0; i < nlocal; i++) {
    if (mask[i] & groupbit) buf[n] = torque[i][2];
    else buf[n] = 0.0;
    n += nvalues;
  }
}

/* ---------------------------------------------------------------------- */

void ComputePropertyAtom::pack_end1x(int n)
{
  AtomVecLine::Bonus *bonus = avec_line->bonus;
  int *line = atom->line;
  double **x = atom->x;
  int *mask = atom->mask;
  int nlocal = atom->nlocal;

  for (int i = 0; i < nlocal; i++) {
    if ((mask[i] & groupbit) && line[i] >= 0)
      buf[n] = x[i][0] - 0.5*bonus[line[i]].length*cos(bonus[line[i]].theta);
    else buf[n] = 0.0;
    n += nvalues;
  }
}

/* ---------------------------------------------------------------------- */

void ComputePropertyAtom::pack_end1y(int n)
{
  AtomVecLine::Bonus *bonus = avec_line->bonus;
  int *line = atom->line;
  double **x = atom->x;
  int *mask = atom->mask;
  int nlocal = atom->nlocal;

  for (int i = 0; i < nlocal; i++) {
    if ((mask[i] & groupbit) && line[i] >= 0)
      buf[n] = x[i][1] - 0.5*bonus[line[i]].length*sin(bonus[line[i]].theta);
    else buf[n] = 0.0;
    n += nvalues;
  }
}

/* ---------------------------------------------------------------------- */

void ComputePropertyAtom::pack_end1z(int n)
{
  double **x = atom->x;
  int *mask = atom->mask;
  int nlocal = atom->nlocal;

  for (int i = 0; i < nlocal; i++) {
    if (mask[i] & groupbit) buf[n] = x[i][2];
    else buf[n] = 0.0;
    n += nvalues;
  }
}

/* ---------------------------------------------------------------------- */

void ComputePropertyAtom::pack_end2x(int n)
{
  AtomVecLine::Bonus *bonus = avec_line->bonus;
  int *line = atom->line;
  double **x = atom->x;
  int *mask = atom->mask;
  int nlocal = atom->nlocal;

  for (int i = 0; i < nlocal; i++) {
    if ((mask[i] & groupbit) && line[i] >= 0)
      buf[n] = x[i][0] + 0.5*bonus[line[i]].length*cos(bonus[line[i]].theta);
    else buf[n] = 0.0;
    n += nvalues;
  }
}

/* ---------------------------------------------------------------------- */

void ComputePropertyAtom::pack_end2y(int n)
{
  AtomVecLine::Bonus *bonus = avec_line->bonus;
  int *line = atom->line;
  double **x = atom->x;
  int *mask = atom->mask;
  int nlocal = atom->nlocal;

  for (int i = 0; i < nlocal; i++) {
    if ((mask[i] & groupbit) && line[i] >= 0)
      buf[n] = x[i][1] + 0.5*bonus[line[i]].length*sin(bonus[line[i]].theta);
    else buf[n] = 0.0;
    n += nvalues;
  }
}

/* ---------------------------------------------------------------------- */

void ComputePropertyAtom::pack_end2z(int n)
{
  double **x = atom->x;
  int *mask = atom->mask;
  int nlocal = atom->nlocal;

  for (int i = 0; i < nlocal; i++) {
    if (mask[i] & groupbit) buf[n] = x[i][2];
    else buf[n] = 0.0;
    n += nvalues;
  }
}

/* ---------------------------------------------------------------------- */

void ComputePropertyAtom::pack_corner1x(int n)
{
  AtomVecTri::Bonus *bonus = avec_tri->bonus;
  int *tri = atom->tri;
  double **x = atom->x;
  int *mask = atom->mask;
  int nlocal = atom->nlocal;

  double p[3][3],c[3];
  for (int i = 0; i < nlocal; i++) {
    if ((mask[i] & groupbit) && tri[i] >= 0) {
      MathExtra::quat_to_mat(bonus[tri[i]].quat,p);
      MathExtra::matvec(p,bonus[tri[i]].c1,c);
      buf[n] = x[i][0] + c[0];
    } else buf[n] = 0.0;
    n += nvalues;
  }
}

/* ---------------------------------------------------------------------- */

void ComputePropertyAtom::pack_corner1y(int n)
{
  AtomVecTri::Bonus *bonus = avec_tri->bonus;
  int *tri = atom->tri;
  double **x = atom->x;
  int *mask = atom->mask;
  int nlocal = atom->nlocal;

  double p[3][3],c[3];
  for (int i = 0; i < nlocal; i++) {
    if ((mask[i] & groupbit) && tri[i] >= 0) {
      MathExtra::quat_to_mat(bonus[tri[i]].quat,p);
      MathExtra::matvec(p,bonus[tri[i]].c1,c);
      buf[n] = x[i][1] + c[1];
    } else buf[n] = 0.0;
    n += nvalues;
  }
}

/* ---------------------------------------------------------------------- */

void ComputePropertyAtom::pack_corner1z(int n)
{
  AtomVecTri::Bonus *bonus = avec_tri->bonus;
  int *tri = atom->tri;
  double **x = atom->x;
  int *mask = atom->mask;
  int nlocal = atom->nlocal;

  double p[3][3],c[3];
  for (int i = 0; i < nlocal; i++) {
    if ((mask[i] & groupbit) && tri[i] >= 0) {
      MathExtra::quat_to_mat(bonus[tri[i]].quat,p);
      MathExtra::matvec(p,bonus[tri[i]].c1,c);
      buf[n] = x[i][2] + c[2];
    } else buf[n] = 0.0;
    n += nvalues;
  }
}

/* ---------------------------------------------------------------------- */

void ComputePropertyAtom::pack_corner2x(int n)
{
  AtomVecTri::Bonus *bonus = avec_tri->bonus;
  int *tri = atom->tri;
  double **x = atom->x;
  int *mask = atom->mask;
  int nlocal = atom->nlocal;

  double p[3][3],c[3];
  for (int i = 0; i < nlocal; i++) {
    if ((mask[i] & groupbit) && tri[i] >= 0) {
      MathExtra::quat_to_mat(bonus[tri[i]].quat,p);
      MathExtra::matvec(p,bonus[tri[i]].c2,c);
      buf[n] = x[i][0] + c[0];
    } else buf[n] = 0.0;
    n += nvalues;
  }
}

/* ---------------------------------------------------------------------- */

void ComputePropertyAtom::pack_corner2y(int n)
{
  AtomVecTri::Bonus *bonus = avec_tri->bonus;
  int *tri = atom->tri;
  double **x = atom->x;
  int *mask = atom->mask;
  int nlocal = atom->nlocal;

  double p[3][3],c[3];
  for (int i = 0; i < nlocal; i++) {
    if ((mask[i] & groupbit) && tri[i] >= 0) {
      MathExtra::quat_to_mat(bonus[tri[i]].quat,p);
      MathExtra::matvec(p,bonus[tri[i]].c2,c);
      buf[n] = x[i][1] + c[1];
    } else buf[n] = 0.0;
    n += nvalues;
  }
}

/* ---------------------------------------------------------------------- */

void ComputePropertyAtom::pack_corner2z(int n)
{
  AtomVecTri::Bonus *bonus = avec_tri->bonus;
  int *tri = atom->tri;
  double **x = atom->x;
  int *mask = atom->mask;
  int nlocal = atom->nlocal;

  double p[3][3],c[3];
  for (int i = 0; i < nlocal; i++) {
    if ((mask[i] & groupbit) && tri[i] >= 0) {
      MathExtra::quat_to_mat(bonus[tri[i]].quat,p);
      MathExtra::matvec(p,bonus[tri[i]].c2,c);
      buf[n] = x[i][2] + c[2];
    } else buf[n] = 0.0;
    n += nvalues;
  }
}

/* ---------------------------------------------------------------------- */

void ComputePropertyAtom::pack_corner3x(int n)
{
  AtomVecTri::Bonus *bonus = avec_tri->bonus;
  int *tri = atom->tri;
  double **x = atom->x;
  int *mask = atom->mask;
  int nlocal = atom->nlocal;

  double p[3][3],c[3];
  for (int i = 0; i < nlocal; i++) {
    if ((mask[i] & groupbit) && tri[i] >= 0) {
      MathExtra::quat_to_mat(bonus[tri[i]].quat,p);
      MathExtra::matvec(p,bonus[tri[i]].c3,c);
      buf[n] = x[i][0] + c[0];
    } else buf[n] = 0.0;
    n += nvalues;
  }
}

/* ---------------------------------------------------------------------- */

void ComputePropertyAtom::pack_corner3y(int n)
{
  AtomVecTri::Bonus *bonus = avec_tri->bonus;
  int *tri = atom->tri;
  double **x = atom->x;
  int *mask = atom->mask;
  int nlocal = atom->nlocal;

  double p[3][3],c[3];
  for (int i = 0; i < nlocal; i++) {
    if ((mask[i] & groupbit) && tri[i] >= 0) {
      MathExtra::quat_to_mat(bonus[tri[i]].quat,p);
      MathExtra::matvec(p,bonus[tri[i]].c3,c);
      buf[n] = x[i][1] + c[1];
    } else buf[n] = 0.0;
    n += nvalues;
  }
}

/* ---------------------------------------------------------------------- */

void ComputePropertyAtom::pack_corner3z(int n)
{
  AtomVecTri::Bonus *bonus = avec_tri->bonus;
  int *tri = atom->tri;
  double **x = atom->x;
  int *mask = atom->mask;
  int nlocal = atom->nlocal;

  double p[3][3],c[3];
  for (int i = 0; i < nlocal; i++) {
    if ((mask[i] & groupbit) && tri[i] >= 0) {
      MathExtra::quat_to_mat(bonus[tri[i]].quat,p);
      MathExtra::matvec(p,bonus[tri[i]].c3,c);
      buf[n] = x[i][2] + c[2];
    } else buf[n] = 0.0;
    n += nvalues;
  }
}

/* ---------------------------------------------------------------------- */

void ComputePropertyAtom::pack_nbonds(int n)
{
  int *num_bond = atom->num_bond;
  int *mask = atom->mask;
  int nlocal = atom->nlocal;

  for (int i = 0; i < nlocal; i++) {
    if (mask[i] & groupbit) buf[n] = num_bond[i];
    else buf[n] = 0.0;
    n += nvalues;
  }
}

/* ---------------------------------------------------------------------- */

void ComputePropertyAtom::pack_iname(int n)
{
  int *ivector = atom->ivector[index[n]];
  int *mask = atom->mask;
  int nlocal = atom->nlocal;

  for (int i = 0; i < nlocal; i++) {
    if (mask[i] & groupbit) buf[n] = ivector[i];
    else buf[n] = 0.0;
    n += nvalues;
  }
}

/* ---------------------------------------------------------------------- */

void ComputePropertyAtom::pack_dname(int n)
{
  double *dvector = atom->dvector[index[n]];
  int *mask = atom->mask;
  int nlocal = atom->nlocal;

  for (int i = 0; i < nlocal; i++) {
    if (mask[i] & groupbit) buf[n] = dvector[i];
    else buf[n] = 0.0;
    n += nvalues;
  }
}

/* ---------------------------------------------------------------------- */

void ComputePropertyAtom::pack_i2name(int n)
{
  int **iarray = atom->iarray[index[n]];
  int icol = colindex[n] - 1;
  int *mask = atom->mask;
  int nlocal = atom->nlocal;

  for (int i = 0; i < nlocal; i++) {
    if (mask[i] & groupbit) buf[n] = iarray[i][icol];
    else buf[n] = 0.0;
    n += nvalues;
  }
}

/* ---------------------------------------------------------------------- */

void ComputePropertyAtom::pack_d2name(int n)
{
  double **darray = atom->darray[index[n]];
  int icol = colindex[n] - 1;
  int *mask = atom->mask;
  int nlocal = atom->nlocal;

  for (int i = 0; i < nlocal; i++) {
    if (mask[i] & groupbit) buf[n] = darray[i][icol];
    else buf[n] = 0.0;
    n += nvalues;
  }
}

/* ---------------------------------------------------------------------- */

void ComputePropertyAtom::pack_atom_style(int n)
{
  atom->avec->pack_property_atom(index[n],&buf[n],nvalues,groupbit);
}<|MERGE_RESOLUTION|>--- conflicted
+++ resolved
@@ -229,51 +229,27 @@
       pack_choice[i] = &ComputePropertyAtom::pack_shapez;
 
     } else if (strcmp(arg[iarg],"quatw") == 0) {
-<<<<<<< HEAD
-      avec_ellipsoid = (AtomVecEllipsoid *) atom->style_match("ellipsoid");
-      avec_body = (AtomVecBody *) atom->style_match("body");
-      if (!avec_ellipsoid && !avec_body && !atom->quat_flag)
-        error->all(FLERR,"Compute property/atom for atom property that isn't allocated");
-      pack_choice[i] = &ComputePropertyAtom::pack_quatw;
-    } else if (strcmp(arg[iarg],"quati") == 0) {
-      avec_ellipsoid = (AtomVecEllipsoid *) atom->style_match("ellipsoid");
-      avec_body = (AtomVecBody *) atom->style_match("body");
-      if (!avec_ellipsoid && !avec_body && !atom->quat_flag)
-        error->all(FLERR,"Compute property/atom for atom property that isn't allocated");
-      pack_choice[i] = &ComputePropertyAtom::pack_quati;
-    } else if (strcmp(arg[iarg],"quatj") == 0) {
-      avec_ellipsoid = (AtomVecEllipsoid *) atom->style_match("ellipsoid");
-      avec_body = (AtomVecBody *) atom->style_match("body");
-      if (!avec_ellipsoid && !avec_body && !atom->quat_flag)
-        error->all(FLERR,"Compute property/atom for atom property that isn't allocated");
-      pack_choice[i] = &ComputePropertyAtom::pack_quatj;
-    } else if (strcmp(arg[iarg],"quatk") == 0) {
-      avec_ellipsoid = (AtomVecEllipsoid *) atom->style_match("ellipsoid");
-      avec_body = (AtomVecBody *) atom->style_match("body");
-      if (!avec_ellipsoid && !avec_body && !atom->quat_flag)
-=======
       avec_ellipsoid = dynamic_cast<AtomVecEllipsoid *>( atom->style_match("ellipsoid"));
       avec_body = dynamic_cast<AtomVecBody *>( atom->style_match("body"));
-      if (!avec_ellipsoid && !avec_body)
+      if (!avec_ellipsoid && !avec_body && !atom->quat_flag)
         error->all(FLERR,"Compute property/atom for atom property that isn't allocated");
       pack_choice[i] = &ComputePropertyAtom::pack_quatw;
     } else if (strcmp(arg[iarg],"quati") == 0) {
       avec_ellipsoid = dynamic_cast<AtomVecEllipsoid *>( atom->style_match("ellipsoid"));
       avec_body = dynamic_cast<AtomVecBody *>( atom->style_match("body"));
-      if (!avec_ellipsoid && !avec_body)
+      if (!avec_ellipsoid && !avec_body && !atom->quat_flag)
         error->all(FLERR,"Compute property/atom for atom property that isn't allocated");
       pack_choice[i] = &ComputePropertyAtom::pack_quati;
     } else if (strcmp(arg[iarg],"quatj") == 0) {
       avec_ellipsoid = dynamic_cast<AtomVecEllipsoid *>( atom->style_match("ellipsoid"));
       avec_body = dynamic_cast<AtomVecBody *>( atom->style_match("body"));
-      if (!avec_ellipsoid && !avec_body)
+      if (!avec_ellipsoid && !avec_body && !atom->quat_flag)
         error->all(FLERR,"Compute property/atom for atom property that isn't allocated");
       pack_choice[i] = &ComputePropertyAtom::pack_quatj;
     } else if (strcmp(arg[iarg],"quatk") == 0) {
       avec_ellipsoid = dynamic_cast<AtomVecEllipsoid *>( atom->style_match("ellipsoid"));
       avec_body = dynamic_cast<AtomVecBody *>( atom->style_match("body"));
-      if (!avec_ellipsoid && !avec_body)
->>>>>>> 236d275b
+      if (!avec_ellipsoid && !avec_body && !atom->quat_flag)
         error->all(FLERR,"Compute property/atom for atom property that isn't allocated");
       pack_choice[i] = &ComputePropertyAtom::pack_quatk;
 
