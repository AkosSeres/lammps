/* -*- c++ -*- ----------------------------------------------------------
   LAMMPS - Large-scale Atomic/Molecular Massively Parallel Simulator
   https://lammps.sandia.gov/, Sandia National Laboratories
   Steve Plimpton, sjplimp@sandia.gov

   Copyright (2003) Sandia Corporation.  Under the terms of Contract
   DE-AC04-94AL85000 with Sandia Corporation, the U.S. Government retains
   certain rights in this software.  This software is distributed under
   the GNU General Public License.

   See the README file in the top-level LAMMPS directory.
------------------------------------------------------------------------- */

#ifdef NPAIR_CLASS
// clang-format off
NPairStyle(halffull/newton/omp,
           NPairHalffullNewtonOmp,
<<<<<<< HEAD
           NP_HALF_FULL | NP_NEWTON | NP_HALF | NP_NSQ | NP_BIN | NP_MULTI |
           NP_ORTHO | NP_TRI| NP_OMP);

NPairStyle(halffull/newton/skip/omp,
           NPairHalffullNewtonOmp,
           NP_HALF_FULL | NP_NEWTON | NP_HALF | NP_NSQ | NP_BIN | NP_MULTI |
           NP_ORTHO | NP_TRI | NP_SKIP | NP_OMP);
// clang-format on
=======
           NP_HALF_FULL | NP_NEWTON | NP_HALF | NP_NSQ | NP_BIN | NP_MULTI | NP_MULTI_OLD |
           NP_ORTHO | NP_TRI| NP_OMP)

NPairStyle(halffull/newton/skip/omp,
           NPairHalffullNewtonOmp,
           NP_HALF_FULL | NP_NEWTON | NP_HALF | NP_NSQ | NP_BIN | NP_MULTI | NP_MULTI_OLD |
           NP_ORTHO | NP_TRI | NP_SKIP | NP_OMP)

>>>>>>> 6740959c
#else

#ifndef LMP_NPAIR_HALFFULL_NEWTON_OMP_H
#define LMP_NPAIR_HALFFULL_NEWTON_OMP_H

#include "npair.h"

namespace LAMMPS_NS {

class NPairHalffullNewtonOmp : public NPair {
 public:
  NPairHalffullNewtonOmp(class LAMMPS *);
  ~NPairHalffullNewtonOmp() {}
  void build(class NeighList *);
};

}

#endif
#endif

/* ERROR/WARNING messages:

*/<|MERGE_RESOLUTION|>--- conflicted
+++ resolved
@@ -12,19 +12,9 @@
 ------------------------------------------------------------------------- */
 
 #ifdef NPAIR_CLASS
-// clang-format off
+
 NPairStyle(halffull/newton/omp,
            NPairHalffullNewtonOmp,
-<<<<<<< HEAD
-           NP_HALF_FULL | NP_NEWTON | NP_HALF | NP_NSQ | NP_BIN | NP_MULTI |
-           NP_ORTHO | NP_TRI| NP_OMP);
-
-NPairStyle(halffull/newton/skip/omp,
-           NPairHalffullNewtonOmp,
-           NP_HALF_FULL | NP_NEWTON | NP_HALF | NP_NSQ | NP_BIN | NP_MULTI |
-           NP_ORTHO | NP_TRI | NP_SKIP | NP_OMP);
-// clang-format on
-=======
            NP_HALF_FULL | NP_NEWTON | NP_HALF | NP_NSQ | NP_BIN | NP_MULTI | NP_MULTI_OLD |
            NP_ORTHO | NP_TRI| NP_OMP)
 
@@ -33,7 +23,6 @@
            NP_HALF_FULL | NP_NEWTON | NP_HALF | NP_NSQ | NP_BIN | NP_MULTI | NP_MULTI_OLD |
            NP_ORTHO | NP_TRI | NP_SKIP | NP_OMP)
 
->>>>>>> 6740959c
 #else
 
 #ifndef LMP_NPAIR_HALFFULL_NEWTON_OMP_H
