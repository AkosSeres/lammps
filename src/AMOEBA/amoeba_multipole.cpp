--- conflicted
+++ resolved
@@ -569,11 +569,7 @@
   // resolve site torques then increment forces and virial
 
   for (i = 0; i < nlocal; i++) {
-<<<<<<< HEAD
-    torque2force(i,tq[i],fix,fiy,fiz,fmpole);
-=======
     torque2force(i,tq[i],fix,fiy,fiz,f);  
->>>>>>> ab825904
 
     iz = zaxis2local[i];
     ix = xaxis2local[i];
