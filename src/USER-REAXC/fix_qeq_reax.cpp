--- conflicted
+++ resolved
@@ -129,13 +129,8 @@
   reaxc = nullptr;
   reaxc = (PairReaxC *) force->pair_match("^reax/c",0);
 
-<<<<<<< HEAD
-  s_hist = t_hist = NULL;
+  s_hist = t_hist = nullptr;
   atom->add_callback(Atom::GROW);
-=======
-  s_hist = t_hist = nullptr;
-  atom->add_callback(0);
->>>>>>> cebf6d33
 }
 
 /* ---------------------------------------------------------------------- */
